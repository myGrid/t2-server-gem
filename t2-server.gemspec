# Copyright (c) 2010-2014 The University of Manchester, UK.
#
# All rights reserved.
#
# Redistribution and use in source and binary forms, with or without
# modification, are permitted provided that the following conditions are met:
#
#  * Redistributions of source code must retain the above copyright notice,
#    this list of conditions and the following disclaimer.
#
#  * Redistributions in binary form must reproduce the above copyright notice,
#    this list of conditions and the following disclaimer in the documentation
#    and/or other materials provided with the distribution.
#
#  * Neither the names of The University of Manchester nor the names of its
#    contributors may be used to endorse or promote products derived from this
#    software without specific prior written permission.
#
# THIS SOFTWARE IS PROVIDED BY THE COPYRIGHT HOLDERS AND CONTRIBUTORS "AS IS"
# AND ANY EXPRESS OR IMPLIED WARRANTIES, INCLUDING, BUT NOT LIMITED TO, THE
# IMPLIED WARRANTIES OF MERCHANTABILITY AND FITNESS FOR A PARTICULAR PURPOSE
# ARE DISCLAIMED. IN NO EVENT SHALL THE COPYRIGHT OWNER OR CONTRIBUTORS BE
# LIABLE FOR ANY DIRECT, INDIRECT, INCIDENTAL, SPECIAL, EXEMPLARY, OR
# CONSEQUENTIAL DAMAGES (INCLUDING, BUT NOT LIMITED TO, PROCUREMENT OF
# SUBSTITUTE GOODS OR SERVICES; LOSS OF USE, DATA, OR PROFITS; OR BUSINESS
# INTERRUPTION) HOWEVER CAUSED AND ON ANY THEORY OF LIABILITY, WHETHER IN
# CONTRACT, STRICT LIABILITY, OR TORT (INCLUDING NEGLIGENCE OR OTHERWISE)
# ARISING IN ANY WAY OUT OF THE USE OF THIS SOFTWARE, EVEN IF ADVISED OF THE
# POSSIBILITY OF SUCH DAMAGE.
#
# Author: Robert Haines

lib = File.expand_path('../lib', __FILE__)
$LOAD_PATH.unshift(lib) unless $LOAD_PATH.include?(lib)
require "t2-server/version"

Gem::Specification.new do |s|
  s.name             = "t2-server"
  s.version          = T2Server::Version::STRING
  s.authors          = ["Robert Haines", "Finn Bacall"]
  s.email            = ["support@mygrid.org.uk"]
  s.homepage         = "http://www.taverna.org.uk/"
  s.platform         = Gem::Platform::RUBY
  s.summary          = "Support for interacting with Taverna 2 Server."
  s.description      = "This gem provides access to the Taverna 2 Server " +
                         "REST interface from Ruby."
  s.license          = "BSD"
  s.require_path     = "lib"
  s.bindir           = "bin"
  s.files            = `git ls-files`.split($/)
  s.executables      = ["t2-delete-runs", "t2-run-workflow", "t2-server-info",
                          "t2-get-output", "t2-server-admin"]
  s.test_file        = "test/ts_t2server.rb"
  s.has_rdoc         = true
  s.extra_rdoc_files = ["README.rdoc", "LICENCE.rdoc", "CHANGES.rdoc"]
  s.rdoc_options     = ["-N", "--tab-width=2", "--main=README.rdoc"]
  s.add_development_dependency('rake', '~> 10.0')
  s.add_development_dependency('bundler', '~> 1.5')
<<<<<<< HEAD
  s.add_development_dependency('nokogiri', '~> 1.5')
=======
  s.add_development_dependency('libxml-ruby', '~> 2.6.0')
>>>>>>> c78e92a0
  s.add_development_dependency('rdoc', '~> 4.1')
  s.add_development_dependency('launchy', '~> 2.2')
  s.add_development_dependency('hirb', '~> 0.7')
  s.add_runtime_dependency('net-http-persistent', '~> 2.6')
  s.add_runtime_dependency('taverna-baclava', '~> 1.0')
  s.add_runtime_dependency('ratom', '~> 0.8.2')
  s.add_runtime_dependency('libxml-ruby', '~> 2.6')
end<|MERGE_RESOLUTION|>--- conflicted
+++ resolved
@@ -56,11 +56,6 @@
   s.rdoc_options     = ["-N", "--tab-width=2", "--main=README.rdoc"]
   s.add_development_dependency('rake', '~> 10.0')
   s.add_development_dependency('bundler', '~> 1.5')
-<<<<<<< HEAD
-  s.add_development_dependency('nokogiri', '~> 1.5')
-=======
-  s.add_development_dependency('libxml-ruby', '~> 2.6.0')
->>>>>>> c78e92a0
   s.add_development_dependency('rdoc', '~> 4.1')
   s.add_development_dependency('launchy', '~> 2.2')
   s.add_development_dependency('hirb', '~> 0.7')
